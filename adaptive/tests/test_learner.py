# -*- coding: utf-8 -*-

import collections
import inspect
import itertools as it
import functools as ft
import random
import math
import numpy as np
import scipy.spatial

import pytest

from ..learner import *


def generate_random_parametrization(f):
    """Return a realization of 'f' with parameters bound to random values.

    Parameters
    ----------
    f : callable
        All parameters but the first must be annotated with a callable
        that, when called with no arguments, produces a value of the
        appropriate type for the parameter in question.
    """
    _, *params = inspect.signature(f).parameters.items()
    if any(not callable(v.annotation) for (p, v) in params):
        raise TypeError('All parameters to {} must be annotated with functions.'
                        .format(f.__name__))
    realization = {p: v.annotation() for (p, v) in params}
    return ft.partial(f, **realization)


def uniform(a, b):
    return lambda: random.uniform(a, b)


# Library of functions and associated learners.

learner_function_combos = collections.defaultdict(list)

def learn_with(learner_type, **init_kwargs):

    def _(f):
        learner_function_combos[learner_type].append((f, init_kwargs))
        return f

    return _


def xfail(learner):
    return pytest.mark.xfail, learner


# All parameters except the first must be annotated with a callable that
# returns a random value for that parameter.


@learn_with(Learner1D, bounds=(-1, 1))
def quadratic(x, m: uniform(0, 10), b: uniform(0, 1)):
    return m * x**2 + b


@learn_with(Learner1D, bounds=(-1, 1))
def linear_with_peak(x, d: uniform(-1, 1)):
    a = 0.01
    return x + a**2 / (a**2 + (x - d)**2)


@learn_with(Learner2D, bounds=((-1, 1), (-1, 1)))
def ring_of_fire(xy, d: uniform(0.2, 1)):
    a = 0.2
    x, y = xy
    return x + math.exp(-(x**2 + y**2 - d**2)**2 / a**4)


@learn_with(AverageLearner, rtol=1)
def gaussian(n):
    return random.gauss(0, 1)


# Decorators for tests.

def run_with(*learner_types):
    pars = []
    for l in learner_types:
        is_xfail = isinstance(l, tuple)
        if is_xfail:
            xfail, l = l
        for f, k in learner_function_combos[l]:
            # Check if learner was marked with our `xfail` decorator
            # XXX: doesn't work when feeding kwargs to xfail.
            if is_xfail:
                pars.append(pytest.param(l, f, dict(k), marks=[pytest.mark.xfail]))
            else:
                pars.append((l, f, dict(k)))
    return pytest.mark.parametrize('learner_type, f, learner_kwargs', pars)


def choose_points_randomly(learner, rounds, points):
    n_rounds = random.randrange(*rounds)
    n_points = [random.randrange(*points) for _ in range(n_rounds)]

    xs = []
    ls = []
    for n in n_points:
        x, l = learner.choose_points(n)
        xs.extend(x)
        ls.extend(l)

    return xs, ls


@run_with(Learner1D)
def test_uniform_sampling1D(learner_type, f, learner_kwargs):
    """Points are sampled uniformly if no data is provided.

    Non-uniform sampling implies that we think we know something about
    the function, which we do not in the absence of data.
    """
    f = generate_random_parametrization(f)
    learner = learner_type(f, **learner_kwargs)

    points, _ = choose_points_randomly(learner, (10, 20), (10, 20))

    points.sort()
    ivals = np.diff(sorted(points))
    assert max(ivals) / min(ivals) < 2 + 1e-8


@pytest.mark.xfail
@run_with(Learner2D)
def test_uniform_sampling2D(learner_type, f, learner_kwargs):
    """Points are sampled uniformly if no data is provided.

    Non-uniform sampling implies that we think we know something about
    the function, which we do not in the absence of data.
    """
    f = generate_random_parametrization(f)
    learner = learner_type(f, **learner_kwargs)

    points, _ = choose_points_randomly(learner, (70, 100), (10, 20))
    tree = scipy.spatial.cKDTree(points)

    # regular grid
    n = math.sqrt(len(points))
    xbounds, ybounds = learner_kwargs['bounds']
    r = math.sqrt((ybounds[1] - ybounds[0]) / (xbounds[1] - xbounds[0]))
    xs, dx = np.linspace(*xbounds, int(n / r), retstep=True)
    ys, dy = np.linspace(*ybounds, int(n * r), retstep=True)

    distances, neighbors = tree.query(list(it.product(xs, ys)), k=1)
    assert max(distances) < math.sqrt(dx**2 + dy**2)


@run_with(xfail(Learner1D), Learner2D)
def test_adding_existing_data_is_idempotent(learner_type, f, learner_kwargs):
    """Adding already existing data is an idempotent operation.

    Either it is idempotent, or it is an error.
    This is the only sane behaviour.

    This test will fail for the Learner1D because the losses are normalized by
    _scale which is updated after every point. After one iteration of adding
    points, the _scale could be different from what it was when calculating
    the losses of the intervals. Readding the points a second time means
    that the losses are now all normalized by the correct _scale.
    """
    f = generate_random_parametrization(f)
    learner = learner_type(f, **learner_kwargs)
    control = learner_type(f, **learner_kwargs)

    N = random.randint(10, 30)
    control.choose_points(N)
    xs, _ = learner.choose_points(N)
    points = [(x, f(x)) for x in xs]

    for p in points:
        control.add_point(*p)
        learner.add_point(*p)

    random.shuffle(points)
    for p in points:
        learner.add_point(*p)

    M = random.randint(10, 30)
    pls = zip(*learner.choose_points(M))
    cpls = zip(*control.choose_points(M))
    # Point ordering is not defined, so compare as sets
    assert set(pls) == set(cpls)


@run_with(Learner1D, Learner2D, AverageLearner)
def test_adding_non_chosen_data(learner_type, f, learner_kwargs):
    """Adding data for a point that was not returned by 'choose_points'."""
    # XXX: learner, control and bounds are not defined
    f = generate_random_parametrization(f)
    learner = learner_type(f, **learner_kwargs)
    control = learner_type(f, **learner_kwargs)

    if learner_type is Learner2D:
        # If the stack_size is bigger then the number of points added,
        # choose_points will return a point from the _stack.
        learner.stack_size = 1
        control.stack_size = 1

    N = random.randint(10, 30)
    xs, _ = control.choose_points(N)

    ys = [f(x) for x in xs]
    for x, y in zip(xs, ys):
        control.add_point(x, y)
        learner.add_point(x, y)

    M = random.randint(10, 30)
    pls = zip(*learner.choose_points(M))
    cpls = zip(*control.choose_points(M))
    # Point ordering within a single call to 'choose_points'
    # is not guaranteed to be the same by the API.
    assert set(pls) == set(cpls)


@run_with(xfail(Learner1D), xfail(Learner2D), AverageLearner)
def test_point_adding_order_is_irrelevant(learner_type, f, learner_kwargs):
    """The order of calls to 'add_points' between calls to 'choose_points'
    is arbitrary.

    This test will fail for the Learner1D for the same reason as described in
    the doc-string in `test_adding_existing_data_is_idempotent`.

    This test will fail for the Learner2D because
    `interpolate.interpnd.estimate_gradients_2d_global` will give different
    outputs based on the order of the triangles and values in
    (ip.tri, ip.values). Therefore the _stack will contain different points.
    """
    f = generate_random_parametrization(f)
    learner = learner_type(f, **learner_kwargs)
    control = learner_type(f, **learner_kwargs)

    N = random.randint(10, 30)
    control.choose_points(N)
    xs, _ = learner.choose_points(N)
    points = [(x, f(x)) for x in xs]

    for p in points:
        control.add_point(*p)

    random.shuffle(points)
    for p in points:
        learner.add_point(*p)

    M = random.randint(10, 30)
    pls = zip(*learner.choose_points(M))
    cpls = zip(*control.choose_points(M))
    # Point ordering within a single call to 'choose_points'
    # is not guaranteed to be the same by the API.
    # We compare the sorted points instead of set, because the points
    # should only be identical up to machine precision.
    np.testing.assert_almost_equal(sorted(pls), sorted(cpls))


@run_with(Learner1D, Learner2D, AverageLearner)
def test_expected_loss_improvement_is_less_than_total_loss(learner_type, f, learner_kwargs):
    """The estimated loss improvement can never be greater than the total loss."""
    f = generate_random_parametrization(f)
    learner = learner_type(f, **learner_kwargs)
    N = random.randint(50, 100)
    xs, loss_improvements = learner.choose_points(N)

    for x in xs:
        learner.add_point(x, f(x))

    M = random.randint(50, 100)
    _, loss_improvements = learner.choose_points(M)

    if learner_type is Learner2D:
        assert (sum(loss_improvements)
                < sum(learner.loss_per_triangle(learner.ip())))
    elif learner_type is Learner1D:
        assert sum(loss_improvements) < sum(learner.losses.values())
    elif learner_type is AverageLearner:
        assert sum(loss_improvements) < learner.loss()


@run_with(Learner1D, Learner2D)
def test_learner_performance_is_invariant_under_scaling(learner_type, f, learner_kwargs):
    """Learners behave identically under transformations that leave
       the loss invariant.

    This is a statement that the learner makes decisions based solely
    on the loss function.
    """
    # for now we just scale X and Y by random factors
    f = generate_random_parametrization(f)

    control_kwargs = dict(learner_kwargs)
    control = learner_type(f, **control_kwargs)

    xscale = 1000 * random.random()
    yscale = 1000 * random.random()

    l_kwargs = dict(learner_kwargs)
    l_kwargs['bounds'] = xscale * np.array(l_kwargs['bounds'])
    learner = learner_type(lambda x: yscale * f(np.array(x) / xscale),
                           **l_kwargs)

    npoints = random.randrange(1000, 2000)

    for n in range(npoints):
        cxs, _ = control.choose_points(1)
        xs, _ = learner.choose_points(1)
        control.add_data(cxs, [control.function(x) for x in cxs])
        learner.add_data(xs, [learner.function(x) for x in xs])

        # Check whether the points returned are the same
        xs_unscaled = np.array(xs) / xscale
        assert np.allclose(xs_unscaled, cxs)

    # Check if the losses are close
    assert abs(learner.loss() - control.loss()) / learner.loss() < 1e-11


<<<<<<< HEAD
def test_learner1d_first_iteration():
    """Edge cases where we ask for a few points at the start."""
    learner = Learner1D(lambda x: None, (-1, 1))
    points, loss_improvements = learner.choose_points(2)
    assert set(points) == set([-1, 1])

    learner = Learner1D(lambda x: None, (-1, 1))
    points, loss_improvements = learner.choose_points(3)
    assert set(points) == set([-1, 0, 1])

    learner = Learner1D(lambda x: None, (-1, 1))
    points, loss_improvements = learner.choose_points(1)
    assert len(points) == 1 and points[0] in [-1, 1]
    rest = set([-1, 0, 1]) - set(points)
    points, loss_improvements = learner.choose_points(2)
    assert set(points) == set(rest)

    learner = Learner1D(lambda x: None, (-1, 1))
    points, loss_improvements = learner.choose_points(1)
    to_see = set([-1, 1]) - set(points)
    points, loss_improvements = learner.choose_points(1)
    assert set(points) == set(to_see)
=======
def _run_on_discontinuity(x_0, bounds):

    def f(x):
        return -1 if x < x_0 else +1

    learner = Learner1D(f, bounds)
    while learner.loss() > 0.1:
        (x,), _ = learner.choose_points(1)
        learner.add_point(x, learner.function(x))

    return learner


def test_termination_on_discontinuities():

    learner = _run_on_discontinuity(0, (-1, 1))
    smallest_interval = min(abs(a - b) for a, b in learner.losses.keys())
    assert smallest_interval >= np.finfo(float).eps

    learner = _run_on_discontinuity(1, (-2, 2))
    smallest_interval = min(abs(a - b) for a, b in learner.losses.keys())
    assert smallest_interval >= np.finfo(float).eps

    learner = _run_on_discontinuity(0.5E3, (-1E3, 1E3))
    smallest_interval = min(abs(a - b) for a, b in learner.losses.keys())
    assert smallest_interval >= 0.5E3 * np.finfo(float).eps
>>>>>>> b5e78894


@pytest.mark.xfail
@run_with(Learner1D, Learner2D)
def test_convergence_for_arbitrary_ordering(learner_type, f, learner_kwargs):
    """Learners that are learning the same function should converge
    to the same result "eventually" if given the same data, regardless
    of the order in which that data is given.
    """
    # XXX: not sure how to implement this. Can we say anything at all about
    #      the scaling of the loss with the number of points?
    raise NotImplementedError()


@pytest.mark.xfail
@run_with(Learner1D, Learner2D)
def test_learner_subdomain(learner_type, f, learner_kwargs):
    """Learners that never receive data outside of a subdomain should
       perform 'similarly' to learners defined on that subdomain only."""
    # XXX: not sure how to implement this. How do we measure "performance"?
    raise NotImplementedError()<|MERGE_RESOLUTION|>--- conflicted
+++ resolved
@@ -321,7 +321,6 @@
     assert abs(learner.loss() - control.loss()) / learner.loss() < 1e-11
 
 
-<<<<<<< HEAD
 def test_learner1d_first_iteration():
     """Edge cases where we ask for a few points at the start."""
     learner = Learner1D(lambda x: None, (-1, 1))
@@ -344,7 +343,8 @@
     to_see = set([-1, 1]) - set(points)
     points, loss_improvements = learner.choose_points(1)
     assert set(points) == set(to_see)
-=======
+
+
 def _run_on_discontinuity(x_0, bounds):
 
     def f(x):
@@ -371,7 +371,6 @@
     learner = _run_on_discontinuity(0.5E3, (-1E3, 1E3))
     smallest_interval = min(abs(a - b) for a, b in learner.losses.keys())
     assert smallest_interval >= 0.5E3 * np.finfo(float).eps
->>>>>>> b5e78894
 
 
 @pytest.mark.xfail
